# Combined file containing code from all modules

# ===== File: README.md =====

# Skygate Simulation

<<<<<<< HEAD
This repository contains a simple **cadCAD** simulation that models token emissions and APR rewards for different stakeholder groups. The simulation is implemented in a single Python script: `sim.py`.

## Requirements

The project requires Python 3.11 or newer. Install dependencies via `pip`:

```bash
pip install cadCAD pandas numpy matplotlib
```

## Running the Simulation

Execute the simulation by running:

```bash
python sim.py
```

The script will run multiple Monte Carlo simulations and generate several plots:

1. **Emission Pool Over Time** – average remaining tokens with one standard deviation error bands.
2. **Cumulative Reports Over Time** – average number of reports submitted.
3. **Circulating Supply Over Time** – tokens distributed to stakeholders.
4. **Cumulative Verified Reports Over Time** – running total of verified reports.
5. **Predicted Token Price Over Time** – simple price estimate based on emission pool utilization.

## Project Structure

- `sim.py` – defines the simulation configuration, policies, and plotting utilities.
- `README.md` – project overview and usage instructions.

Feel free to modify parameters in `sim.py` (such as the number of reports per step) to explore different scenarios.
=======
# This repository contains a simple **cadCAD** simulation that models token emissions and APR rewards for different stakeholder groups. The simulation is implemented in a single Python script: `sim.py`.
#
# ## Requirements
#
# The project requires Python 3.11 or newer. Install dependencies via `pip`:
#
# ```bash
# pip install cadCAD pandas numpy matplotlib
# ```
#
# ## Running the Simulation
#
# Execute the simulation by running:
#
# ```bash
# python sim.py
# ```
#
# The script will run multiple Monte Carlo simulations and generate two plots:
#
# 1. **Emission Pool Over Time** – average remaining tokens in the emission pool.
# 2. **Cumulative Reports Over Time** – average number of reports submitted.
#
# ## Project Structure
#
# - `sim.py` – defines the simulation configuration, policies, and plotting utilities.
# - `README.md` – project overview and usage instructions.
#
# Feel free to modify parameters in `sim.py` (such as the number of reports per step) to explore different scenarios.
>>>>>>> 2fa4f237

# ===== File: curation.py =====

# Utilities for assigning curators to pending reports.
#
# This module implements weighted random assignment of curators based on
# stake and reputation, as well as recording their hidden votes.

import random
from typing import Dict, Any, List

# Weight multiplier for positive reputation when selecting curators.
BETA_REP_WEIGHT = 0.1

# Number of curators to assign to each report.
N_CURATORS_PER_CASE = 7


def weight(agent: Dict[str, Any]) -> float:
    # Return the selection weight for a curator agent.
    return agent["stake"] * (1 + BETA_REP_WEIGHT * max(0, agent["rep"]))


def assign_curators(params: Dict[str, Any], step: int, sL: List[Any], s: Dict[str, Any]) -> Dict[str, Any]:
    # Assign curators to pending reports and record hidden votes.
    rng: random.Random = params["rng"]
    for rep in s["reports_pending"]:
        population = s["curators"]
        weights = [weight(c) for c in population]
        chosen = rng.choices(population, weights, k=N_CURATORS_PER_CASE)
        rep["curators"] = chosen
        for c in chosen:
            acc = 0.55 if c["rep"] < 0 else 0.70 if c["rep"] < 5 else 0.90
            vote = rep["truth"] if rng.random() < acc else (not rep["truth"])
            rep["votes"].append({"agent": c, "vote": vote})
    return {}

# ===== File: initial_state.py =====

# Global constants and initial state for the Skygate simulation.

# ---------- CONSTANTS ----------
MAX_SUPPLY = 1_000_000_000  # total cap
EMISSION_PER_REPORT = 3_500  # new SKY minted when a report is resolved
REWARD_SPLIT = dict(
    curator=0.70,  # 70 % to correct curators
    witness=0.20,  # 20 % to witness
    treasury=0.10,  # 10 % to DAO treasury
)
SLASH_FRACTION = 0.20  # 20 % of stake lost by wrong curators
STAKE_PER_REPORT = 100  # SKY each curator locks on a case
WITNESS_DEPOSIT = 50  # SKY bond per submission
MIN_CURATOR_STAKE = 500
MIN_AUDITOR_STAKE = 2_000
BETA_REP_WEIGHT = 0.05  # β in weight formula
PRICE_ALPHA = 0.30  # market sensitivity parameter
GROWTH_RATE = 0.02  # 2 % monthly report growth

# ---------- INITIAL STATE (month 0) ----------
state = dict(
    t=0,
    price=0.10,  # start at $0.10
    S_total=10_000_000,  # initial minted supply
    S_treasury=1_000_000,
    curators=[dict(stake=MIN_CURATOR_STAKE, rep=0, risk="med") for _ in range(50)],
    auditors=[dict(stake=MIN_AUDITOR_STAKE, rep=5, risk="low") for _ in range(5)],
    reports_pending=[],
)

# ===== File: process_reports.py =====

# Report processing logic for Skygate.
#
# This module defines a helper function ``process_reports`` which is
# responsible for applying report outcomes and distributing rewards.
# The code is based on the snippet labelled "SKYGATE – CHUNK 4".
#
# The constants below are simplistic stand-ins. In a full implementation
# these would likely be provided by other modules or configuration.

# from __future__ import annotations

from typing import Any, Dict, List

# ---------------------------------------------------------------------------
# Placeholder configuration constants
# ---------------------------------------------------------------------------
# Fraction of ``EMISSION_PER_REPORT`` allocated to different parties when a
# report is processed. These values should sum to ``1.0`` in practice.
REWARD_SPLIT = {
    "witness": 0.2,
    "curator": 0.5,
    "treasury": 0.3,
}

# Tokens minted for each verified report. This is a simplified stand‑in for
# demonstration purposes only.
EMISSION_PER_REPORT = 10.0

# Amount of stake associated with each report. Used when applying slashing
# penalties to incorrect curators.
STAKE_PER_REPORT = 5.0

# Fraction of ``STAKE_PER_REPORT`` slashed from a curator when they vote
# incorrectly.
SLASH_FRACTION = 0.5


# ---------------------------------------------------------------------------
# ``process_reports`` implementation
# ---------------------------------------------------------------------------

def process_reports(params: Dict[str, Any], step: int, sL: Dict[str, Any], s: Dict[str, Any]) -> Dict[str, Any]:
    # Process all pending reports and update global state.
    #
    # Parameters
    # ----------
    # params : dict
    #     Simulation parameters (unused here but kept for API compatibility).
    # step : int
    #     Current timestep of the simulation.
    # sL : dict
    #     Previous state (unused here but part of cadCAD's API).
    # s : dict
    #     Mutable simulation state containing a ``reports_pending`` list along
    #     with token and staking information.
    #
    # Returns
    # -------
    # dict
    #     Updated state ``s`` after processing all pending reports.

    verified, rejected = 0, 0
    treasury_inflow = 0.0
    new_tokens = 0.0

    # Iterate over all reports that are pending evaluation
    for rep in s.get("reports_pending", []):
        yes = sum(v["vote"] for v in rep.get("votes", []))
        no = len(rep.get("votes", [])) - yes
        majority_truth = yes > no
        outcome_is_verified = majority_truth

        # --- witness outcome ---
        witness_reward = 0.0
        if outcome_is_verified and rep.get("truth"):
            verified += 1
            witness_reward = REWARD_SPLIT["witness"] * EMISSION_PER_REPORT
            new_tokens += EMISSION_PER_REPORT
        else:
            rejected += 1
            treasury_inflow += rep.get("deposit", 0.0)  # deposit confiscated

        # --- per-curator accounting ---
        majority_flag = rep.get("truth") if outcome_is_verified else (not rep.get("truth"))
        correct_curators = [v["agent"] for v in rep.get("votes", []) if v["vote"] == majority_flag]
        wrong_curators = [v["agent"] for v in rep.get("votes", []) if v["vote"] != majority_flag]

        # rewards to correct curators
        if correct_curators:
            curator_share = REWARD_SPLIT["curator"] * EMISSION_PER_REPORT
            reward_each = curator_share / len(correct_curators)
            for c in correct_curators:
                c["stake"] += reward_each
                c["rep"] += 1

        # slashing wrong curators
        for c in wrong_curators:
            penalty = SLASH_FRACTION * STAKE_PER_REPORT
            c["stake"] -= penalty
            treasury_inflow += penalty
            c["rep"] -= 1

        # treasury emission slice
        treasury_inflow += REWARD_SPLIT["treasury"] * EMISSION_PER_REPORT
        if not outcome_is_verified:
            # if rejected, skip witness 20 %
            new_tokens += EMISSION_PER_REPORT * (
                REWARD_SPLIT["curator"] + REWARD_SPLIT["treasury"]
            )

    # -------- global state updates --------
    s["S_total"] = s.get("S_total", 0.0) + new_tokens
    s["S_treasury"] = s.get("S_treasury", 0.0) + treasury_inflow
    s["reports_pending"] = []  # cleared
    s["month_stats"] = dict(verified=verified, rejected=rejected, minted=new_tokens)
    return s


# ===== File: report_process.py =====

# Exogenous process for report arrivals.
#
# This module implements the monthly arrival of witness reports based on a
# demand curve.

from math import ceil
from typing import List, Dict, Any

# Default growth rate used in the demand curve R(t) = 100 * (1+g)^t
GROWTH_RATE: float = 0.05

# Default deposit required for each witness report
WITNESS_DEPOSIT: int = 10


def report_arrival(params: Dict[str, Any], step: int, sL: List[dict], s: dict) -> Dict[str, List[Dict[str, Any]]]:
    # Generate new witness reports for the current timestep.
    #
    # Parameters
    # ----------
    # params : dict
    #     Parameters provided by cadCAD, must include a random number generator
    #     under ``rng`` and a ``truth_ratio`` controlling the fraction of
    #     legitimate reports.
    # step : int
    #     Current cadCAD step (unused).
    # sL : list
    #     State history (unused).
    # s : dict
    #     Current state dictionary. Expects ``t`` indicating the month index.
    #
    # Returns
    # -------
    # dict
    #     Dictionary with key ``"new_reports"`` mapping to the list of generated
    #     reports.
    t = s["t"]
    R_t = ceil(100 * (1 + GROWTH_RATE) ** t)  # eq (1)
    new_reports = [
        {
            "deposit": WITNESS_DEPOSIT,
            "truth": params["rng"].random() < params["truth_ratio"],
            "curators": [],
            "votes": [],
        }
        for _ in range(R_t)
    ]
    return {"new_reports": new_reports}


def update_pending_reports(params: Dict[str, Any], step: int, sL: List[dict], s: dict, _input: dict) -> dict:
    # Append newly arrived reports to the pending queue.
    s["reports_pending"].extend(_input["new_reports"])
    return s

# ===== File: sim.py =====

# Refactored and commented version of the user's cadCAD simulation model

# ─────────────────────────────────────────────────────────────
# STEP 1: Imports
# ─────────────────────────────────────────────────────────────
from cadCAD.engine import ExecutionMode, ExecutionContext, Executor
from cadCAD.configuration import Configuration
from cadCAD.configuration.utils import config_sim
from collections import deque
import pandas as pd
import numpy as np
import matplotlib.pyplot as plt
from dataclasses import dataclass
from math import ceil

np.random.seed(0)


# Sensitivity factor used when recomputing price (unused in this simplified model)
PRICE_ALPHA = 0.05
# Minimum stake required to remain an active curator
MIN_CURATOR_STAKE = 100


@dataclass
class Report:
    # Simple container for report metadata.
    id: int
    quality: float
    emission: float
    validated: bool
    submitter_staked: bool
    curators: list
    auditors: list
    age: int = 0

# ─────────────────────────────────────────────────────────────
# STEP 2: Initial State
# ─────────────────────────────────────────────────────────────
initial_state = {
    'emission_pool': 800_000_000,  # Starting emission pool
    'token_balances': {  # Token balances per stakeholder type
        'submitters': 0,
        'curators': 0,
        'auditors': 0,
        'governance': 0
    },
    'active_reports': [],  # List of active reports
    'report_id_counter': 0,  # Unique report IDs
    'accrued_apr': [],  # Reports earning APR
    'token_price': 1.0  # Starting token price in arbitrary units
}

# ─────────────────────────────────────────────────────────────
# STEP 3: Policy Functions
# ─────────────────────────────────────────────────────────────
def submit_report_policy(params, step, sL, s):
    # Generate validated reports for this timestep.
    reports = []
    for _ in range(params['reports_per_step']):
        quality_score = np.random.uniform(50, 100)
        emission = params['min_emission'] + (quality_score / 100) * (
            params['max_emission'] - params['min_emission']
        )
        report = Report(
            id=s['report_id_counter'] + len(reports),
            quality=quality_score,
            emission=emission,
            validated=True,
            submitter_staked=True,
            curators=[True] * params['curators_per_report'],
            auditors=[True] * params['auditors_per_report'],
        )
        reports.append(report)
    return {'new_reports': reports}

def apr_accrual_policy(params, step, sL, s):
    # Compute APR rewards for reports that are accruing.
    apr_updates = [
        0.20 * report.emission / 100  # 1% of the 20% stake APR per timestep
        for report in s['accrued_apr']
    ]
    return {'apr_rewards': sum(apr_updates)}


def recompute_supply_and_price(params, step, sL, s):
    # Recompute circulating supply and adjust the price.
    prev = sL[-1] if sL else None

    # locked tokens
    stake_locked = sum(c["stake"] for c in s.get("curators", [])) + \
                   sum(a["stake"] for a in s.get("auditors", []))
    deposits_locked = sum(rep["deposit"] for rep in s.get("reports_pending", []))
    gov_locked = 0  # ignore for v1

    S_locked = stake_locked + deposits_locked + gov_locked
    s["S_circ"] = s.get("S_total", 0) - s.get("S_treasury", 0) - S_locked

    # utility demand
    D_util = S_locked

    if prev:
        delta_d = D_util - prev.get("D_util", 0)
        delta_s = s["S_circ"] - prev.get("S_circ", 0)
        s["price"] = s.get("price", 0) * (
            1 + PRICE_ALPHA * ((delta_d - delta_s) / prev.get("S_circ", 1))
        )

    # store for next step’s delta calc
    s["D_util"] = D_util
    return s

# ─────────────────────────────────────────────────────────────
# STEP 4: State Update Functions
# ─────────────────────────────────────────────────────────────
def update_active_reports(params, step, sL, s, _input):
    # Append new reports to the active list.
    return 'active_reports', s['active_reports'] + _input['new_reports']

def update_report_counter(params, step, sL, s, _input):
    # Increment the running report ID counter.
    return 'report_id_counter', s['report_id_counter'] + len(_input['new_reports'])

def update_token_balances(params, step, sL, s, _input):
    # Distribute rewards to stakeholders based on emission.
    token_balances = s['token_balances'].copy()
    for report in _input['new_reports']:
        emission = report.emission
        token_balances['submitters'] += params['submitter_reward_pct'] * emission
        token_balances['curators'] += params['curator_reward_pct'] * emission
        token_balances['auditors'] += params['auditor_reward_pct'] * emission
        token_balances['governance'] += params['governance_reward_pct'] * emission
    return 'token_balances', token_balances

def update_apr_rewards(params, step, sL, s, _input):
    # Apply APR rewards to submitters.
    token_balances = s['token_balances'].copy()
    token_balances['submitters'] += _input['apr_rewards']
    return 'token_balances', token_balances

def accrue_apr_reports(params, step, sL, s, _input):
    # Track reports that continue accruing APR.
    return 'accrued_apr', s['accrued_apr'] + _input['new_reports']

def update_emission_pool(params, step, sL, s, _input):
    # Decrease the emission pool without letting it go negative.
    total_emission = sum(r.emission for r in _input['new_reports'])
    capped_emission = min(total_emission, s['emission_pool'])
    return 'emission_pool', s['emission_pool'] - capped_emission


def update_token_price(params, step, sL, s, _input):
    # Estimate token price based on remaining emission pool.
    total_emission = sum(r.emission for r in _input['new_reports'])
    capped_emission = min(total_emission, s['emission_pool'])
    new_pool = s['emission_pool'] - capped_emission
    utilization = (params['initial_emission_pool'] - new_pool) / params['initial_emission_pool']
    price = params['base_token_price'] * (1 + utilization)
    return 'token_price', price


# ─────────────────────────────────────────────────────────────
# SKYGATE – CHUNK 6
# Removes bankrupt / low-rep curators, adds new ones,
# advances month counter t += 1.
# ─────────────────────────────────────────────────────────────
def curator_churn(params, step, sL, s):
    # Evict low-quality curators and add newcomers as needed.
    # evict
    s["curators"] = [
        c for c in s["curators"]
        if c["stake"] >= MIN_CURATOR_STAKE and c["rep"] > -5
    ]

    # add newcomers if needed
    desired = ceil(len(s["reports_pending"]) * 7 / 10)  # heuristic
    while len(s["curators"]) < desired:
        s["curators"].append(dict(stake=MIN_CURATOR_STAKE, rep=0, risk="med"))

    # advance month counter
    s["t"] += 1
    return s


# ─────────────────────────────────────────────────────────────
# STEP 5: Partial State Update Blocks
# ─────────────────────────────────────────────────────────────
psubs = [
    {
        'policies': {
            'submit_report': submit_report_policy,
        },
        'variables': {
            'active_reports': update_active_reports,
            'report_id_counter': update_report_counter,
            'token_balances': update_token_balances,
            'emission_pool': update_emission_pool,
            'token_price': update_token_price,
            'accrued_apr': accrue_apr_reports,
            'reports_per_step': lambda p, step, sL, s, _input: ('reports_per_step', p['reports_per_step']),
        }
    },
    {
        'policies': {
            'apr_accrual': apr_accrual_policy
        },
        'variables': {
            'token_balances': update_apr_rewards
        }
    }
]

# ─────────────────────────────────────────────────────────────
# STEP 6: Simulation Configuration
# ─────────────────────────────────────────────────────────────
sim_config = config_sim({
    'T': range(100),  # 100 timesteps
    'N': 30,  # Monte Carlo runs per configuration
    'M': {
        'min_emission': [200],
        'max_emission': [3500],
        'curators_per_report': [3],
        'auditors_per_report': [1],
        'reports_per_step': [100, 300, 500, 1000, 2000, 3500],
        'submitter_reward_pct': [0.20],
        'curator_reward_pct': [0.50],
        'auditor_reward_pct': [0.20],
        'governance_reward_pct': [0.10],
        'initial_emission_pool': [initial_state['emission_pool']],
        'base_token_price': [1.0],
    }
})

# ─────────────────────────────────────────────────────────────
# STEP 7: Run Simulation
# ─────────────────────────────────────────────────────────────
def run_simulation():
    # Execute the cadCAD simulation and return a results DataFrame.
    exec_context = ExecutionContext(context=ExecutionMode().single_mode)
    configurations = [
        Configuration(
            user_id='user_1',
            model_id=f'skygate_v1_rps_{sc["M"]["reports_per_step"]}',
            subset_id='base',
            subset_window=deque(maxlen=1),
            initial_state=initial_state,
            partial_state_update_blocks=psubs,
            sim_config=sc,
        )
        for sc in sim_config
    ]

    executor = Executor(exec_context, configurations)
    raw_result, _, _ = executor.execute()

    df = pd.DataFrame(raw_result)
    df['tokens_submitters'] = df['token_balances'].apply(lambda x: x['submitters'])
    df['tokens_curators'] = df['token_balances'].apply(lambda x: x['curators'])
    df['tokens_auditors'] = df['token_balances'].apply(lambda x: x['auditors'])
    df['tokens_governance'] = df['token_balances'].apply(lambda x: x['governance'])
    df['token_price'] = df['token_price']
    df['circulating_supply'] = (
        df['tokens_submitters']
        + df['tokens_curators']
        + df['tokens_auditors']
        + df['tokens_governance']
    )
    return df

def plot_emission_pool(df):
<<<<<<< HEAD
    """Plot the remaining emission pool over time with error bands."""
=======
    # Plot the remaining emission pool over time.
>>>>>>> 2fa4f237
    plt.figure(figsize=(10, 6))
    for rps in sorted(df['reports_per_step'].dropna().unique()):
        group = df[df['reports_per_step'] == rps]
        grouped = group.groupby('timestep')['emission_pool']
        avg_emission = grouped.mean()
        std_emission = grouped.std()
        plt.plot(avg_emission.index, avg_emission.values, label=f'{int(rps)} reports/step')
        plt.fill_between(
            avg_emission.index,
            avg_emission - std_emission,
            avg_emission + std_emission,
            alpha=0.2,
        )

    plt.title("Emission Pool Over Time (Monte Carlo Averaged)")
    plt.xlabel("Timestep")
    plt.ylabel("Remaining Emission Pool")
    plt.legend(title="Reports/Step")
    plt.grid(True)
    plt.tight_layout()
    plt.show()


def plot_cumulative_reports(df):
    # Plot how many reports have been submitted over time.
    plt.figure(figsize=(10, 6))
    for rps in sorted(df['reports_per_step'].dropna().unique()):
        group = df[df['reports_per_step'] == rps].copy()
        group['num_reports_this_step'] = group['active_reports'].apply(len)
        group['cumulative'] = group.groupby('run')['num_reports_this_step'].cumsum()
        avg_cumulative = group.groupby('timestep')['cumulative'].mean()
        plt.plot(avg_cumulative.index, avg_cumulative.values, label=f'{int(rps)} reports/step')

    plt.title("Cumulative Reports Over Time")
    plt.xlabel("Timestep")
    plt.ylabel("Average Cumulative Reports Submitted")
    plt.legend()
    plt.grid(True)
    plt.tight_layout()
    plt.show()


def plot_circulating_supply(df):
    """Plot circulating token supply over time."""
    plt.figure(figsize=(10, 6))
    for rps in sorted(df['reports_per_step'].dropna().unique()):
        group = df[df['reports_per_step'] == rps]
        avg_supply = group.groupby('timestep')['circulating_supply'].mean()
        plt.plot(avg_supply.index, avg_supply.values, label=f'{int(rps)} reports/step')

    plt.title("Circulating Supply Over Time")
    plt.xlabel("Timestep")
    plt.ylabel("Average Circulating Supply")
    plt.legend(title="Reports/Step")
    plt.grid(True)
    plt.tight_layout()
    plt.show()


def plot_cumulative_verified_reports(df):
    """Plot cumulative count of verified reports over time."""
    plt.figure(figsize=(10, 6))
    for rps in sorted(df['reports_per_step'].dropna().unique()):
        group = df[df['reports_per_step'] == rps].copy()
        group['verified'] = group['active_reports'].apply(lambda reps: sum(r.validated for r in reps))
        group['cumulative'] = group.groupby('run')['verified'].cumsum()
        avg_cumulative = group.groupby('timestep')['cumulative'].mean()
        plt.plot(avg_cumulative.index, avg_cumulative.values, label=f'{int(rps)} reports/step')

    plt.title("Cumulative Verified Reports Over Time")
    plt.xlabel("Timestep")
    plt.ylabel("Average Cumulative Verified Reports")
    plt.legend(title="Reports/Step")
    plt.grid(True)
    plt.tight_layout()
    plt.show()


def plot_token_price(df):
    # Plot the predicted token price over time.
    plt.figure(figsize=(10, 6))
    for rps in sorted(df['reports_per_step'].dropna().unique()):
        group = df[df['reports_per_step'] == rps]
        avg_price = group.groupby('timestep')['token_price'].mean()
        plt.plot(avg_price.index, avg_price.values, label=f'{int(rps)} reports/step')

    plt.title("Predicted Token Price Over Time")
    plt.xlabel("Timestep")
    plt.ylabel("Token Price")
    plt.legend(title="Reports/Step")
    plt.grid(True)
    plt.tight_layout()
    plt.show()

if __name__ == "__main__":
    df = run_simulation()
    plot_emission_pool(df)
    plot_cumulative_reports(df)
    plot_circulating_supply(df)
    plot_cumulative_verified_reports(df)
    plot_token_price(df)
<|MERGE_RESOLUTION|>--- conflicted
+++ resolved
@@ -4,70 +4,7 @@
 
 # Skygate Simulation
 
-<<<<<<< HEAD
-This repository contains a simple **cadCAD** simulation that models token emissions and APR rewards for different stakeholder groups. The simulation is implemented in a single Python script: `sim.py`.
-
-## Requirements
-
-The project requires Python 3.11 or newer. Install dependencies via `pip`:
-
-```bash
-pip install cadCAD pandas numpy matplotlib
-```
-
-## Running the Simulation
-
-Execute the simulation by running:
-
-```bash
-python sim.py
-```
-
-The script will run multiple Monte Carlo simulations and generate several plots:
-
-1. **Emission Pool Over Time** – average remaining tokens with one standard deviation error bands.
-2. **Cumulative Reports Over Time** – average number of reports submitted.
-3. **Circulating Supply Over Time** – tokens distributed to stakeholders.
-4. **Cumulative Verified Reports Over Time** – running total of verified reports.
-5. **Predicted Token Price Over Time** – simple price estimate based on emission pool utilization.
-
-## Project Structure
-
-- `sim.py` – defines the simulation configuration, policies, and plotting utilities.
-- `README.md` – project overview and usage instructions.
-
-Feel free to modify parameters in `sim.py` (such as the number of reports per step) to explore different scenarios.
-=======
-# This repository contains a simple **cadCAD** simulation that models token emissions and APR rewards for different stakeholder groups. The simulation is implemented in a single Python script: `sim.py`.
-#
-# ## Requirements
-#
-# The project requires Python 3.11 or newer. Install dependencies via `pip`:
-#
-# ```bash
-# pip install cadCAD pandas numpy matplotlib
-# ```
-#
-# ## Running the Simulation
-#
-# Execute the simulation by running:
-#
-# ```bash
-# python sim.py
-# ```
-#
-# The script will run multiple Monte Carlo simulations and generate two plots:
-#
-# 1. **Emission Pool Over Time** – average remaining tokens in the emission pool.
-# 2. **Cumulative Reports Over Time** – average number of reports submitted.
-#
-# ## Project Structure
-#
-# - `sim.py` – defines the simulation configuration, policies, and plotting utilities.
-# - `README.md` – project overview and usage instructions.
-#
-# Feel free to modify parameters in `sim.py` (such as the number of reports per step) to explore different scenarios.
->>>>>>> 2fa4f237
+
 
 # ===== File: curation.py =====
 
@@ -586,11 +523,7 @@
     return df
 
 def plot_emission_pool(df):
-<<<<<<< HEAD
-    """Plot the remaining emission pool over time with error bands."""
-=======
-    # Plot the remaining emission pool over time.
->>>>>>> 2fa4f237
+
     plt.figure(figsize=(10, 6))
     for rps in sorted(df['reports_per_step'].dropna().unique()):
         group = df[df['reports_per_step'] == rps]
