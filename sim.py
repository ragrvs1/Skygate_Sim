--- conflicted
+++ resolved
@@ -269,11 +269,7 @@
     return df
 
 def plot_emission_pool(df):
-<<<<<<< HEAD
-    """Plot the remaining emission pool over time with error bands."""
-=======
-    # Plot the remaining emission pool over time.
->>>>>>> 2fa4f237
+
     plt.figure(figsize=(10, 6))
     for rps in sorted(df['reports_per_step'].dropna().unique()):
         group = df[df['reports_per_step'] == rps]
